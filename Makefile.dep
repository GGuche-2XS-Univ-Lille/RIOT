--- conflicted
+++ resolved
@@ -20,21 +20,7 @@
 	ifeq (,$(findstring hwtimer,$(USEMODULE)))
 		USEMODULE += hwtimer
 	endif
-<<<<<<< HEAD
-  endif
-  ifneq (,$(findstring msb-430h,$(BOARD)))
-  	USEMODULE += cc110x_spi
-	ifeq (,$(findstring hwtimer,$(USEMODULE)))
-		USEMODULE += hwtimer
+	ifneq (,$(findstring native,$(BOARD)))
+		USEMODULE += cc110x_spi
 	endif
-  endif
-  ifneq (,$(findstring native,$(BOARD)))
-  	USEMODULE += cc110x_spi
-	ifeq (,$(findstring hwtimer,$(USEMODULE)))
-		USEMODULE += hwtimer
-	endif
-  endif
-endif
-=======
-endif
->>>>>>> a918a9dd
+endif